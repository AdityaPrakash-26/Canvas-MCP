--- conflicted
+++ resolved
@@ -1030,7 +1030,6 @@
 
         return announcement_count
 
-<<<<<<< HEAD
     def parse_existing_pdf_syllabi(self) -> int:
         """
         Parse existing PDF syllabi that haven't been parsed yet.
@@ -1094,8 +1093,6 @@
 
         return parsed_count
 
-=======
->>>>>>> 23440328
     def sync_all(
         self, user_id: str | None = None, term_id: int | None = -1
     ) -> dict[str, int]:
