--- conflicted
+++ resolved
@@ -86,1093 +86,6 @@
     lifespan=app_lifespan,
 )
 
-<<<<<<< HEAD
-
-# Create custom DatabaseManager instance for this module
-db_manager = DatabaseManager(DB_PATH)
-
-
-def extract_links_from_content(content: str) -> list[dict[str, str]]:
-    """
-    Extract links from HTML content.
-
-    Args:
-        content: HTML content to parse
-
-    Returns:
-        List of dictionaries with 'url' and 'text' keys
-    """
-    if not content or not isinstance(content, str):
-        return []
-
-    links = []
-    try:
-        # Find <a> tags with href attributes
-        a_tag_pattern = re.compile(
-            r'<a\s+[^>]*href="([^"]*)"[^>]*>(.*?)</a>', re.DOTALL
-        )
-        for match in a_tag_pattern.finditer(content):
-            url = match.group(1)
-            text = re.sub(
-                r"<[^>]*>", "", match.group(2)
-            ).strip()  # Remove nested HTML tags
-            if url:
-                links.append({"url": url, "text": text or url})
-
-        # If no <a> tags found, look for bare URLs
-        if not links:
-            url_pattern = re.compile(r"https?://\S+")
-            for match in url_pattern.finditer(content):
-                url = match.group(0)
-                links.append({"url": url, "text": url})
-
-    except Exception:
-        # Fall back to simple search if regex fails
-        if "href=" in content:
-            # Just extract the link without parsing
-            start = content.find('href="') + 6
-            end = content.find('"', start)
-            if start > 6 and end > start:
-                url = content[start:end]
-                links.append({"url": url, "text": "Link"})
-
-    return links
-
-
-# MCP Tools
-
-
-@mcp.tool()
-def sync_canvas_data(force: bool = False) -> dict[str, int]:
-    """
-    Synchronize data from Canvas LMS to the local database.
-
-    Args:
-        force: If True, sync all data even if recently updated
-
-    Returns:
-        Dictionary with counts of synced items
-    """
-    try:
-        # Use the global canvas_client that was initialized with the correct DB_PATH
-        result = canvas_client.sync_all()
-        return result
-    except ImportError:
-        return {"error": "canvasapi module is required for this operation"}
-    except Exception as e:
-        logger.error(f"Error syncing Canvas data: {e}")
-        return {"error": str(e)}
-
-
-@mcp.tool()
-def get_upcoming_deadlines(
-    days: int = 7, course_id: int | None = None
-) -> list[dict[str, Any]]:
-    """
-    Get upcoming assignment deadlines.
-
-    Args:
-        days: Number of days to look ahead
-        course_id: Optional course ID to filter by
-
-    Returns:
-        List of upcoming deadlines
-    """
-    # Get database connection
-    conn, cursor = db_manager.connect()
-
-    try:
-        # Calculate the date range
-        now = datetime.now()
-        end_date = now + timedelta(days=days)
-
-        # Format dates for SQLite comparison
-        # Note: For test data in future dates (2025), this will still work
-        # as we're using relative dates from the current date
-        now_str = now.strftime("%Y-%m-%d")
-        end_date_str = end_date.strftime("%Y-%m-%d")
-
-        # Build the query with simple date string comparison for better compatibility
-        query = """
-        SELECT
-            c.course_code,
-            c.course_name,
-            a.title AS assignment_title,
-            a.assignment_type,
-            a.due_date,
-            a.points_possible
-        FROM
-            assignments a
-        JOIN
-            courses c ON a.course_id = c.id
-        WHERE
-            a.due_date IS NOT NULL
-            AND date(a.due_date) >= date(?)
-            AND date(a.due_date) <= date(?)
-        """
-
-        params: list[Any] = [now_str, end_date_str]
-
-        # Add course filter if specified
-        if course_id is not None:
-            query += " AND c.id = ?"
-            params.append(course_id)
-
-        query += " ORDER BY a.due_date ASC"
-
-        # Execute query
-        cursor.execute(query, params)
-        rows = cursor.fetchall()
-
-        # Convert to list of dictionaries
-        return db_manager.rows_to_dicts(rows)
-    finally:
-        # Close the connection
-        conn.close()
-
-
-@mcp.tool()
-def get_course_list() -> list[dict[str, Any]]:
-    """
-    Get list of all courses in the database.
-
-    Returns:
-        List of course information
-    """
-    conn, cursor = db_manager.connect()
-
-    try:
-        cursor.execute(
-            """
-        SELECT
-            c.id,
-            c.canvas_course_id,
-            c.course_code,
-            c.course_name,
-            c.instructor,
-            c.start_date,
-            c.end_date
-        FROM
-            courses c
-        ORDER BY
-            c.start_date DESC
-        """
-        )
-
-        rows = cursor.fetchall()
-        return db_manager.rows_to_dicts(rows)
-    finally:
-        conn.close()
-
-
-@mcp.tool()
-def get_course_assignments(course_id: int) -> list[dict[str, Any]]:
-    """
-    Get all assignments for a specific course.
-
-    Args:
-        course_id: Course ID
-
-    Returns:
-        List of assignments
-    """
-    conn, cursor = db_manager.connect()
-
-    try:
-        cursor.execute(
-            """
-        SELECT
-            a.id,
-            a.canvas_assignment_id,
-            a.title,
-            a.description,
-            a.assignment_type,
-            a.due_date,
-            a.available_from,
-            a.available_until,
-            a.points_possible,
-            a.submission_types
-        FROM
-            assignments a
-        WHERE
-            a.course_id = ?
-        ORDER BY
-            a.due_date ASC
-        """,
-            (course_id,),
-        )
-
-        rows = cursor.fetchall()
-        return db_manager.rows_to_dicts(rows)
-    finally:
-        conn.close()
-
-
-@mcp.tool()
-def get_course_modules(
-    course_id: int, include_items: bool = False
-) -> list[dict[str, Any]]:
-    """
-    Get all modules for a specific course.
-
-    Args:
-        course_id: Course ID
-        include_items: Whether to include module items
-
-    Returns:
-        List of modules
-    """
-    conn, cursor = db_manager.connect()
-
-    try:
-        cursor.execute(
-            """
-        SELECT
-            m.id,
-            m.canvas_module_id,
-            m.name,
-            m.description,
-            m.unlock_date,
-            m.position
-        FROM
-            modules m
-        WHERE
-            m.course_id = ?
-        ORDER BY
-            m.position ASC
-        """,
-            (course_id,),
-        )
-
-        modules = db_manager.rows_to_dicts(cursor.fetchall())
-
-        # Include module items if requested
-        if include_items:
-            for module in modules:
-                cursor.execute(
-                    """
-                SELECT
-                    mi.id,
-                    mi.canvas_item_id,
-                    mi.title,
-                    mi.item_type,
-                    mi.position,
-                    mi.url,
-                    mi.page_url,
-                    mi.content_details
-                FROM
-                    module_items mi
-                WHERE
-                    mi.module_id = ?
-                ORDER BY
-                    mi.position ASC
-                """,
-                    (module["id"],),
-                )
-
-                module["items"] = db_manager.rows_to_dicts(cursor.fetchall())
-
-        return modules
-    finally:
-        conn.close()
-
-
-@mcp.tool()
-def get_syllabus(course_id: int, format: str = "raw") -> dict[str, Any]:
-    """
-    Get the syllabus for a specific course.
-
-    Args:
-        course_id: Course ID
-        format: Format to return ("raw" for HTML, "parsed" for extracted text)
-
-    Returns:
-        Dictionary with syllabus content
-    """
-    conn, cursor = db_manager.connect()
-
-    try:
-        # Get course information
-        cursor.execute(
-            """
-        SELECT
-            c.course_code,
-            c.course_name,
-            c.instructor
-        FROM
-            courses c
-        WHERE
-            c.id = ?
-        """,
-            (course_id,),
-        )
-
-        course_row = cursor.fetchone()
-        course = (
-            db_manager.row_to_dict(course_row)
-            if course_row
-            else {"course_code": "", "course_name": "", "instructor": ""}
-        )
-
-        # Get syllabus content
-        cursor.execute(
-            """
-        SELECT
-            s.content,
-            s.content_type,
-            s.parsed_content,
-            s.is_parsed
-        FROM
-            syllabi s
-        WHERE
-            s.course_id = ?
-        """,
-            (course_id,),
-        )
-
-        syllabus_row = cursor.fetchone()
-        syllabus = (
-            db_manager.row_to_dict(syllabus_row)
-            if syllabus_row
-            else {
-                "content": "",
-                "content_type": "html",
-                "parsed_content": "",
-                "is_parsed": False,
-            }
-        )
-
-        result = {**course}
-
-        # Handle different content types
-        content_type = syllabus.get("content_type", "html")
-
-        if (
-            format == "parsed"
-            and syllabus.get("is_parsed")
-            and syllabus.get("parsed_content")
-        ):
-            result["content"] = syllabus.get("parsed_content")
-            result["content_type"] = "text"
-        else:
-            result["content"] = syllabus.get("content", "No syllabus available")
-            result["content_type"] = content_type
-
-            # Add helpful message for non-HTML content types
-            if content_type == "pdf_link" and result["content"]:
-                result["content_note"] = (
-                    "This syllabus is available as a PDF document. The link is included in the content."
-                )
-            elif content_type == "external_link" and result["content"]:
-                result["content_note"] = (
-                    "This syllabus is available as an external link. The URL is included in the content."
-                )
-            elif content_type.startswith("extracted_"):
-                # For extracted content types, provide a helpful note
-                file_type = content_type.replace("extracted_", "")
-                result["content_note"] = (
-                    f"This syllabus content was extracted from a {file_type.upper()} file."
-                )
-
-                # If we're displaying raw content but have parsed content available,
-                # mention that the parsed version is available
-                if (
-                    format == "raw"
-                    and syllabus.get("is_parsed")
-                    and syllabus.get("parsed_content")
-                ):
-                    result["format_note"] = (
-                        "A plain text version of this syllabus is available by setting format='parsed'."
-                    )
-
-                # If the content is very large, add a note about that
-                if len(result["content"]) > 10000:
-                    result["size_note"] = (
-                        "This syllabus content is quite large. Consider using the parsed format for a cleaner view."
-                    )
-
-        # Always ensure course_code is present for tests
-        if "course_code" not in result:
-            result["course_code"] = ""
-
-        # If we have no content but files might be available, suggest checking for a syllabus file
-        if result["content"] in [
-            "",
-            "No syllabus available",
-            "<p>No syllabus content available</p>",
-        ]:
-            result["suggestion"] = (
-                "No syllabus content found in the database. Try using get_syllabus_file() to find and extract a syllabus file."
-            )
-
-        return result
-    finally:
-        conn.close()
-
-
-@mcp.tool()
-def get_course_announcements(course_id: int, limit: int = 10) -> list[dict[str, Any]]:
-    """
-    Get announcements for a specific course.
-
-    Args:
-        course_id: Course ID
-        limit: Maximum number of announcements to return
-
-    Returns:
-        List of announcements
-    """
-    conn, cursor = db_manager.connect()
-
-    try:
-        cursor.execute(
-            """
-        SELECT
-            a.id,
-            a.canvas_announcement_id,
-            a.title,
-            a.content,
-            a.posted_by,
-            a.posted_at
-        FROM
-            announcements a
-        WHERE
-            a.course_id = ?
-        ORDER BY
-            a.posted_at DESC
-        LIMIT ?
-        """,
-            (course_id, limit),
-        )
-
-        announcements = db_manager.rows_to_dicts(cursor.fetchall())
-
-        # Enhance announcements with additional context
-        for announcement in announcements:
-            # Extract links from the content
-            try:
-                announcement["links"] = extract_links_from_content(
-                    announcement.get("content", "")
-                )
-            except Exception as e:
-                logger.error(f"Error extracting links from announcement: {e}")
-                announcement["links"] = []
-
-            # Add content preview if content is long
-            if announcement.get("content"):
-                preview_length = 500
-                stripped_content = re.sub(r"<[^>]+>", "", announcement["content"])
-                announcement["content_preview"] = stripped_content[:preview_length] + (
-                    "..." if len(stripped_content) > preview_length else ""
-                )
-
-        return announcements
-    finally:
-        conn.close()
-
-
-@mcp.tool()
-def get_course_files(course_id: int, file_type: str = None) -> list[dict[str, Any]]:
-    """
-    Get all files available in a specific course, with optional filtering by file type.
-
-    Args:
-        course_id: Course ID
-        file_type: Optional file extension to filter by (e.g., 'pdf', 'docx')
-
-    Returns:
-        List of files with URLs
-    """
-    try:
-        files = canvas_client.extract_files_from_course(course_id, file_type)
-
-        # Add extraction URLs if needed
-        result = []
-        for file in files:
-            # Add a property to identify if this might be a syllabus
-            is_syllabus = "syllabus" in file.get("name", "").lower()
-
-            result.append(
-                {
-                    "name": file.get("name", "Unnamed File"),
-                    "url": file.get("url", ""),
-                    "content_type": file.get("content_type", ""),
-                    "size": file.get("size", ""),
-                    "created_at": file.get("created_at", ""),
-                    "updated_at": file.get("updated_at", ""),
-                    "source": file.get("source", "unknown"),
-                    "is_syllabus": is_syllabus,
-                }
-            )
-
-        return result
-    except Exception as e:
-        return [{"error": f"Error getting files: {e}"}]
-
-
-@mcp.tool()
-def get_syllabus_file(course_id: int, extract_content: bool = True) -> dict[str, Any]:
-    """
-    Attempt to find a syllabus file for a specific course.
-
-    Args:
-        course_id: Course ID
-        extract_content: Whether to extract and store content from the syllabus file
-
-    Returns:
-        Dictionary with syllabus file information or error
-    """
-    try:
-        # Use the global canvas_client instance directly
-        if canvas_client.canvas is None:
-            logger.warning("Canvas API not available in get_syllabus_file")
-            return {
-                "success": False,
-                "course_id": course_id,
-                "error": "Canvas API connection not available",
-            }
-
-        # Get all files in the course using the global client
-        files = canvas_client.extract_files_from_course(course_id)
-
-        # Look for files with "syllabus" in the name
-        syllabus_files = []
-        for file in files:
-            if "syllabus" in file["name"].lower():
-                syllabus_files.append(file)
-
-        if not syllabus_files:
-            return {
-                "success": False,
-                "course_id": course_id,
-                "error": "No syllabus file found",
-            }
-
-        # Get the first syllabus file found
-        syllabus_file = syllabus_files[0]
-        result = {
-            "success": True,
-            "course_id": course_id,
-            "syllabus_file": syllabus_file,
-            "all_syllabus_files": syllabus_files,
-        }
-
-        # Extract content if requested
-        if extract_content and "url" in syllabus_file:
-            file_url = syllabus_file["url"]
-            file_name = syllabus_file["name"]
-
-            # Determine file type
-            file_type = None
-            if file_name.lower().endswith(".pdf"):
-                file_type = "pdf"
-            elif file_name.lower().endswith((".docx", ".doc")):
-                file_type = "docx"
-
-            # Extract content
-            extraction = extract_text_from_file(file_url, file_type)
-
-            if extraction["success"]:
-                # Store the extracted content in the database
-                conn, cursor = db_manager.connect()
-
-                try:
-                    # Check if there's already a syllabus entry
-                    cursor.execute(
-                        "SELECT id, content_type FROM syllabi WHERE course_id = ?",
-                        (course_id,),
-                    )
-                    syllabus_row = cursor.fetchone()
-
-                    # Get the original syllabus content
-                    original_content = ""
-                    content_type = "html"
-
-                    if syllabus_row:
-                        # Get current content
-                        cursor.execute(
-                            "SELECT content FROM syllabi WHERE id = ?",
-                            (syllabus_row["id"],),
-                        )
-                        content_row = cursor.fetchone()
-                        if content_row:
-                            original_content = content_row["content"]
-                            content_type = syllabus_row["content_type"]
-
-                    # Format the content to include the original syllabus
-                    # along with the extracted file content
-                    extracted_content = extraction["text"]
-
-                    # Add metadata about the file source
-                    full_content = f"""
-                    <div class="syllabus-extracted-file">
-                        <p><strong>Extracted from: </strong>{file_name}</p>
-                        <hr/>
-                        <pre>{extracted_content}</pre>
-                    </div>
-                    """
-
-                    # Combine with original content if we're not replacing it completely
-                    if (
-                        original_content
-                        and content_type in ["html", "empty"]
-                        and "No syllabus content available" not in original_content
-                    ):
-                        full_content = f"{original_content}\n<hr/>\n{full_content}"
-
-                    # Determine what content type to set
-                    new_content_type = f"extracted_{extraction['file_type']}"
-
-                    if syllabus_row:
-                        # Update the syllabus entry
-                        cursor.execute(
-                            """
-                            UPDATE syllabi SET
-                                content = ?,
-                                content_type = ?,
-                                parsed_content = ?,
-                                is_parsed = 1,
-                                updated_at = ?
-                            WHERE id = ?
-                            """,
-                            (
-                                full_content,
-                                new_content_type,
-                                extracted_content,
-                                datetime.now().isoformat(),
-                                syllabus_row["id"],
-                            ),
-                        )
-                    else:
-                        # Insert a new syllabus entry
-                        cursor.execute(
-                            """
-                            INSERT INTO syllabi
-                            (course_id, content, content_type, parsed_content, is_parsed, updated_at)
-                            VALUES (?, ?, ?, ?, 1, ?)
-                            """,
-                            (
-                                course_id,
-                                full_content,
-                                new_content_type,
-                                extracted_content,
-                                datetime.now().isoformat(),
-                            ),
-                        )
-
-                    conn.commit()
-
-                    # Add the extracted content to the result
-                    result["extracted_content"] = {
-                        "success": True,
-                        "file_type": extraction["file_type"],
-                        "text_preview": (
-                            (extracted_content[:500] + "...")
-                            if len(extracted_content) > 500
-                            else extracted_content
-                        ),
-                    }
-
-                except Exception as db_error:
-                    conn.rollback()
-                    logger.error(
-                        f"Database error while storing extracted content: {str(db_error)}"
-                    )
-                    result["extraction_db_error"] = str(db_error)
-                finally:
-                    conn.close()
-            else:
-                # Content extraction failed
-                result["extracted_content"] = {
-                    "success": False,
-                    "error": extraction["error"],
-                }
-
-        return result
-    except Exception as e:
-        logger.error(f"Error in get_syllabus_file: {str(e)}")
-        return {
-            "success": False,
-            "course_id": course_id,
-            "error": f"Error searching for syllabus file: {e}",
-        }
-
-
-@mcp.tool()
-def get_assignment_details(
-    course_id: int, assignment_name: str, include_canvas_data: bool = True
-) -> dict[str, Any]:
-    """
-    Get comprehensive information about a specific assignment by name.
-    This function consolidates the functionality of get_course_assignment and get_assignment_by_name.
-
-    Args:
-        course_id: Course ID
-        assignment_name: Name or partial name of the assignment
-        include_canvas_data: Whether to include data from Canvas API if available
-
-    Returns:
-        Dictionary with assignment details and related resources
-    """
-    try:
-        if not assignment_name or not course_id:
-            return {
-                "error": "Missing required parameters: course_id and assignment_name must be provided"
-            }
-
-        conn, cursor = db_manager.connect()
-
-        try:
-            # Get course information
-            cursor.execute(
-                """
-            SELECT
-                c.course_code,
-                c.course_name,
-                c.canvas_course_id
-            FROM
-                courses c
-            WHERE
-                c.id = ?
-            """,
-                (course_id,),
-            )
-            course_row = cursor.fetchone()
-            if not course_row:
-                return {
-                    "error": f"Course with ID {course_id} not found",
-                    "course_id": course_id,
-                }
-
-            course = db_manager.row_to_dict(course_row)
-
-            # Search for the assignment with fuzzy matching
-            search_term = f"%{assignment_name}%"
-            cursor.execute(
-                """
-            SELECT
-                a.id,
-                a.canvas_assignment_id,
-                a.title,
-                a.description,
-                a.assignment_type,
-                a.due_date,
-                a.available_from,
-                a.available_until,
-                a.points_possible,
-                a.submission_types
-            FROM
-                assignments a
-            WHERE
-                a.course_id = ? AND (a.title LIKE ? OR a.description LIKE ?)
-            ORDER BY
-                CASE WHEN a.title LIKE ? THEN 0 ELSE 1 END,
-                a.due_date ASC
-            LIMIT 1
-            """,
-                (course_id, search_term, search_term, search_term),
-            )
-
-            assignment_row = cursor.fetchone()
-            if not assignment_row:
-                return {
-                    "error": f"No assignment matching '{assignment_name}' found in course {course_id}",
-                    "course_id": course_id,
-                    "course_name": course.get("course_name"),
-                    "course_code": course.get("course_code"),
-                    "assignment_name": assignment_name,
-                }
-
-            assignment = db_manager.row_to_dict(assignment_row)
-
-            # Add course information to the result
-            result = {
-                "course_code": course.get("course_code"),
-                "course_name": course.get("course_name"),
-                "assignment": assignment,
-            }
-
-            # Get related PDF files
-            pdf_files = []
-            try:
-                # Use the global canvas_client instance
-                all_pdfs = canvas_client.extract_pdf_files_from_course(course_id)
-
-                # Filter PDFs that might be related to this assignment
-                for pdf in all_pdfs:
-                    if (
-                        "assignment_id" in pdf
-                        and str(pdf["assignment_id"])
-                        == str(assignment.get("canvas_assignment_id"))
-                        or assignment.get("title") in pdf.get("name", "")
-                        or assignment_name.lower() in pdf.get("name", "").lower()
-                    ):
-                        pdf_files.append(
-                            {
-                                "name": pdf.get("name", ""),
-                                "url": pdf.get("url", ""),
-                                "source": pdf.get("source", ""),
-                            }
-                        )
-            except Exception as e:
-                logger.error(f"Error retrieving PDF files: {str(e)}")
-                pdf_files = [{"error": f"Error retrieving PDF files: {str(e)}"}]
-
-            result["pdf_files"] = pdf_files
-
-            # Extract links from assignment description
-            if assignment.get("description"):
-                try:
-                    result["links"] = extract_links_from_content(
-                        assignment.get("description", "")
-                    )
-                except Exception as e:
-                    logger.error(f"Error extracting links: {str(e)}")
-                    result["links"] = []
-                    result["links_error"] = f"Error extracting links: {str(e)}"
-
-            # Get module information where this assignment might be referenced
-            try:
-                cursor.execute(
-                    """
-                SELECT
-                    m.id,
-                    m.name,
-                    mi.title,
-                    mi.item_type
-                FROM
-                    modules m
-                JOIN
-                    module_items mi ON m.id = mi.module_id
-                WHERE
-                    m.course_id = ? AND mi.content_details LIKE ?
-                """,
-                    (course_id, f"%{assignment.get('canvas_assignment_id')}%"),
-                )
-
-                modules = [db_manager.row_to_dict(row) for row in cursor.fetchall()]
-                if modules:
-                    result["modules"] = modules
-            except Exception as e:
-                logger.error(f"Error retrieving module information: {str(e)}")
-                result["modules_error"] = (
-                    f"Error retrieving module information: {str(e)}"
-                )
-
-        except Exception as e:
-            logger.error(
-                f"Database error while retrieving assignment details: {str(e)}"
-            )
-            return {
-                "error": f"Database error: {str(e)}",
-                "course_id": course_id,
-                "assignment_name": assignment_name,
-            }
-        finally:
-            conn.close()
-
-        # If requested and the assignment was found, try to get additional info from Canvas API
-        if include_canvas_data and "error" not in result:
-            try:
-                canvas_info = canvas_client.get_assignment_details(
-                    course_id, assignment_name
-                )
-                if canvas_info and canvas_info.get("success", False):
-                    # Merge the Canvas data with our database data
-                    result["canvas_details"] = canvas_info.get("data", {})
-            except ImportError:
-                # Canvas API not available, continue with database info
-                logger.warning(
-                    "Canvas API not available - proceeding with database info only"
-                )
-                result["canvas_api_status"] = "unavailable"
-            except Exception as e:
-                logger.error(f"Canvas API error: {str(e)}")
-                result["canvas_api_error"] = str(e)
-
-        return result
-
-    except Exception as e:
-        logger.error(f"Unexpected error in get_assignment_details: {str(e)}")
-        return {
-            "error": f"Unexpected error: {str(e)}",
-            "course_id": course_id,
-            "assignment_name": assignment_name,
-        }
-
-
-@mcp.tool()
-def extract_text_from_course_file(
-    file_url: str, file_type: str = None
-) -> dict[str, Any]:
-    """
-    Extract text from a file.
-
-    Args:
-        file_url: URL of the file
-        file_type: Optional file type to override auto-detection ('pdf', 'docx', 'url')
-
-    Returns:
-        Dictionary with extracted text and metadata
-    """
-    try:
-        result = extract_text_from_file(file_url, file_type)
-
-        if result["success"]:
-            return {
-                "success": True,
-                "file_url": file_url,
-                "file_type": result["file_type"],
-                "text_length": len(result["text"]),
-                "text": result["text"],
-            }
-        else:
-            return {
-                "success": False,
-                "file_url": file_url,
-                "file_type": result.get("file_type"),
-                "error": result.get("error", "Failed to extract text from file"),
-            }
-    except Exception as e:
-        logger.error(f"Error in extract_text_from_course_file: {str(e)}")
-        return {
-            "success": False,
-            "file_url": file_url,
-            "error": f"Error extracting text: {str(e)}",
-        }
-
-
-# This function was removed as it duplicates extract_text_from_course_file
-
-
-# These functions were removed as they duplicate get_assignment_details
-
-
-@mcp.tool()
-def search_course_content(
-    query: str, course_id: int | None = None
-) -> list[dict[str, Any]]:
-    """
-    Search for content across courses.
-
-    Args:
-        query: Search query
-        course_id: Optional course ID to limit search
-
-    Returns:
-        List of matching items
-    """
-    conn, cursor = db_manager.connect()
-
-    # Prepare search parameters
-    search_term = f"%{query}%"
-    params: list[Any] = []
-    course_filter = ""
-
-    if course_id is not None:
-        course_filter = "AND c.id = ?"
-        params.append(course_id)
-
-    # Search in assignments
-    cursor.execute(
-        f"""
-    SELECT
-        c.course_code,
-        c.course_name,
-        a.title,
-        a.description,
-        'assignment' AS content_type,
-        a.id AS content_id
-    FROM
-        assignments a
-    JOIN
-        courses c ON a.course_id = c.id
-    WHERE
-        (a.title LIKE ? OR a.description LIKE ?)
-        {course_filter}
-    """,
-        [search_term, search_term] + params,
-    )
-
-    assignments = [db_manager.row_to_dict(row) for row in cursor.fetchall()]
-
-    # Search in modules
-    cursor.execute(
-        f"""
-    SELECT
-        c.course_code,
-        c.course_name,
-        m.name AS title,
-        m.description,
-        'module' AS content_type,
-        m.id AS content_id
-    FROM
-        modules m
-    JOIN
-        courses c ON m.course_id = c.id
-    WHERE
-        (m.name LIKE ? OR m.description LIKE ?)
-        {course_filter}
-    """,
-        [search_term, search_term] + params,
-    )
-
-    modules = [db_manager.row_to_dict(row) for row in cursor.fetchall()]
-
-    # Search in module items
-    cursor.execute(
-        f"""
-    SELECT
-        c.course_code,
-        c.course_name,
-        mi.title,
-        mi.content_details AS description,
-        'module_item' AS content_type,
-        mi.id AS content_id
-    FROM
-        module_items mi
-    JOIN
-        modules m ON mi.module_id = m.id
-    JOIN
-        courses c ON m.course_id = c.id
-    WHERE
-        (mi.title LIKE ? OR mi.content_details LIKE ?)
-        {course_filter}
-    """,
-        [search_term, search_term] + params,
-    )
-
-    module_items = [db_manager.row_to_dict(row) for row in cursor.fetchall()]
-
-    # Search in syllabi
-    cursor.execute(
-        f"""
-    SELECT
-        c.course_code,
-        c.course_name,
-        'Syllabus' AS title,
-        s.content AS description,
-        'syllabus' AS content_type,
-        s.id AS content_id
-    FROM
-        syllabi s
-    JOIN
-        courses c ON s.course_id = c.id
-    WHERE
-        s.content LIKE ?
-        {course_filter}
-    """,
-        [search_term] + params,
-    )
-
-    syllabi = [db_manager.row_to_dict(row) for row in cursor.fetchall()]
-
-    # Combine results
-    results = assignments + modules + module_items + syllabi
-
-    conn.close()
-    return results
-=======
 # Register tool modules
 from canvas_mcp.tools.announcements import register_announcement_tools
 from canvas_mcp.tools.assignments import register_assignment_tools
@@ -1192,7 +105,6 @@
 register_announcement_tools(mcp)
 register_file_tools(mcp)
 register_search_tools(mcp)
->>>>>>> 23440328
 
 
 if __name__ == "__main__":
